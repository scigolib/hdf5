--- conflicted
+++ resolved
@@ -45,26 +45,15 @@
 ### ✨ Added
 
 #### HDF5 Format v4 Superblock Support (TASK-024)
-<<<<<<< HEAD
-- **Superblock Version 4** parsing (52-byte structure)
-=======
 - **Superblock Version 4** read and write support (52-byte structure)
 - **Read Support**: Parse v4 superblocks with checksum validation
 - **Write Support**: Create v4 superblocks with CRC32/Fletcher32 checksums
->>>>>>> ff0260b9
 - **Checksum Validation** - CRC32, Fletcher32, none
 - **Mandatory Extension Validation** - Format v4 compliance
 - **Backward Compatibility** - Full support for v0, v2, v3 formats
 
 **Implementation**:
 - Extended Superblock struct with v4 fields
-<<<<<<< HEAD
-- `validateSuperblockChecksum()` with 3 algorithms
-- `computeFletcher32()` per HDF5 specification
-- Mock-based testing (real v4 files when HDF5 2.0.0 becomes available)
-
-**Files**: `superblock.go` (+103 lines), `superblock_test.go` (+285 lines)
-=======
 - `validateSuperblockChecksum()` with 3 algorithms (read)
 - `writeV4()` with checksum generation (write)
 - `computeFletcher32()` per HDF5 specification
@@ -72,7 +61,6 @@
 - Mock-based testing (real v4 files when HDF5 2.0.0 becomes available)
 
 **Files**: `superblock.go` (+203 lines), `superblock_test.go` (+435 lines), `superblock_write_test.go` (+157 lines)
->>>>>>> ff0260b9
 
 #### 64-bit Chunk Dimensions Support (TASK-025)
 - **BREAKING CHANGE**: `DataLayoutMessage.ChunkSize` changed from `[]uint32` to `[]uint64`
